use std::{
    path::Path,
    sync::{
        atomic::{AtomicBool, Ordering},
        Arc,
    },
};

use log::*;
use tokio::sync::Mutex;

use crate::db::handles;
use crate::player::{
    controller::ChannelManager,
    utils::{
        gen_dummy, get_delta, is_close, is_remote,
        json_serializer::{read_json, set_defaults},
        loop_filler, loop_image, modified_time, seek_and_length, time_in_seconds, JsonPlaylist,
        Media, MediaProbe,
    },
};
use crate::utils::{
    config::{PlayoutConfig, IMAGE_FORMAT},
    logging::Target,
};

/// Struct for current playlist.
///
/// Here we prepare the init clip and build a iterator where we pull our clips.
#[derive(Debug)]
pub struct CurrentProgram {
    id: i32,
    config: PlayoutConfig,
    manager: ChannelManager,
    start_sec: f64,
    length_sec: f64,
    json_playlist: JsonPlaylist,
    current_node: Media,
    is_terminated: Arc<AtomicBool>,
    last_json_path: Option<String>,
    last_node_ad: bool,
}

/// Prepare a playlist iterator.
impl CurrentProgram {
    pub async fn new(manager: ChannelManager) -> Self {
        let config = manager.config.lock().await.clone();
        let is_terminated = manager.is_terminated.clone();

        Self {
            id: config.general.channel_id,
            config: config.clone(),
            manager,
            start_sec: config.playlist.start_sec.unwrap(),
            length_sec: config.playlist.length_sec.unwrap(),
            json_playlist: JsonPlaylist::new(
                "1970-01-01".to_string(),
                config.playlist.start_sec.unwrap(),
            ),
            current_node: Media::new(0, "", false),
            is_terminated,
            last_json_path: None,
            last_node_ad: false,
        }
    }

    // Check if there is no current playlist or file got updated,
    // and when is so load/reload it.
    async fn load_or_update_playlist(&mut self, seek: bool) {
        let mut get_current = false;
        let mut reload = false;

        if let Some(path) = self.json_playlist.path.clone() {
            if (Path::new(&path).is_file() || is_remote(&path))
                && self.json_playlist.modified != modified_time(&path)
            {
                info!(target: Target::file_mail(), channel = self.id; "Reload playlist <b><magenta>{path}</></b>");
                self.manager.list_init.store(true, Ordering::SeqCst);
                get_current = true;
                reload = true;
            }
        } else {
            get_current = true;
        }

        if get_current {
            self.json_playlist = read_json(
                &mut self.config,
                self.manager.current_list.clone(),
                self.json_playlist.path.clone(),
                self.is_terminated.clone(),
                seek,
                false,
            )
            .await;

            if !reload {
                if let Some(file) = &self.json_playlist.path {
                    info!(target: Target::file_mail(), channel = self.id; "Read playlist: <b><magenta>{file}</></b>");
                }

                if *self
                    .manager
                    .channel
                    .lock()
                    .await
                    .last_date
                    .clone()
                    .unwrap_or_default()
                    != self.json_playlist.date
                {
                    self.set_status(self.json_playlist.date.clone()).await;
                }

                self.manager
                    .current_date
                    .lock()
                    .await
                    .clone_from(&self.json_playlist.date);
            }

            self.manager
                .current_list
                .lock()
                .await
                .clone_from(&self.json_playlist.program);

            if self.json_playlist.path.is_none() {
                trace!("missing playlist");

                self.current_node = Media::new(0, "", false);
                self.manager.list_init.store(true, Ordering::SeqCst);
                self.manager.current_index.store(0, Ordering::SeqCst);
            }
        }
    }

    // Check if day is past and it is time for a new playlist.
    async fn check_for_playlist(&mut self, seek: bool) -> bool {
        let (delta, total_delta) = get_delta(&self.config, &time_in_seconds());
        let mut next = false;

        let mut duration = self.current_node.out;

        let node_index = self.current_node.index.unwrap_or_default();

        let mut next_start = self.current_node.begin.unwrap_or_default() - self.start_sec + delta;
        let last_index = self.manager.current_list.lock().await.len() - 1;

        if node_index > 0 && node_index == last_index {
            if self.current_node.duration >= self.current_node.out {
                duration = self.current_node.duration;
            }

            next_start += self.config.general.stop_threshold;
        }

        next_start += duration;

        trace!(
            "delta: {delta} | total_delta: {total_delta}, index: {node_index}, last index: {last_index} \n        next_start: {next_start} | length_sec: {} | source {}",
            self.length_sec,
            self.current_node.source
        );

        // Check if we over the target length or we are close to it, if so we load the next playlist.
        if !self.config.playlist.infinit
            && (next_start >= self.length_sec
                || is_close(total_delta, 0.0, 2.0)
                || is_close(total_delta, self.length_sec, 2.0))
        {
            trace!("get next day");
            next = true;

            self.json_playlist = read_json(
                &mut self.config,
                self.manager.current_list.clone(),
                None,
                self.is_terminated.clone(),
                false,
                true,
            )
            .await;

            if let Some(file) = &self.json_playlist.path {
                info!(target: Target::file_mail(), channel = self.id; "Read next playlist: <b><magenta>{file}</></b>");
            }

            self.manager.list_init.store(false, Ordering::SeqCst);
            self.set_status(self.json_playlist.date.clone()).await;

            self.manager
                .current_list
                .lock()
                .await
                .clone_from(&self.json_playlist.program);
            self.manager.current_index.store(0, Ordering::SeqCst);
        } else {
<<<<<<< HEAD
            self.load_or_update_playlist(seek).await
=======
            self.load_or_update_playlist(seek);
>>>>>>> a01f57d3
        }

        next
    }

    async fn set_status(&mut self, date: String) {
        if self.manager.channel.lock().await.last_date != Some(date.clone())
            && self.manager.channel.lock().await.time_shift != 0.0
        {
            info!(target: Target::file_mail(), channel = self.id; "Reset playout status");
        }

        self.manager.current_date.lock().await.clone_from(&date);
        self.manager
            .channel
            .lock()
            .await
            .last_date
            .clone_from(&Some(date.clone()));
        self.manager.channel.lock().await.time_shift = 0.0;
        let db_pool = self.manager.db_pool.clone().unwrap();

        if let Err(e) =
            handles::update_stat(&db_pool, self.config.general.channel_id, Some(date), 0.0).await
        {
            error!(target: Target::file_mail(), channel = self.id; "Unable to write status: {e}");
        };
    }

    // Check if last and/or next clip is a advertisement.
    async fn last_next_ad(&mut self, node: &mut Media) {
        let index = self.manager.current_index.load(Ordering::SeqCst);
        let current_list = self.manager.current_list.lock().await;

        if index + 1 < current_list.len() && &current_list[index + 1].category == "advertisement" {
            node.next_ad = true;
        }

        if index > 0
            && index < current_list.len()
            && &current_list[index - 1].category == "advertisement"
        {
            node.last_ad = true;
        }
    }

    // Get current time and when we are before start time,
    // we add full seconds of a day to it.
    fn get_current_time(&mut self) -> f64 {
        let mut time_sec = time_in_seconds();

        if time_sec < self.start_sec {
            time_sec += 86400.0; // self.config.playlist.length_sec.unwrap();
        }

        time_sec
    }

    // On init or reload we need to seek for the current clip.
    async fn get_current_clip(&mut self) {
        let mut time_sec = self.get_current_time();
        let shift = self.manager.channel.lock().await.time_shift;

        if shift != 0.0 {
            info!(target: Target::file_mail(), channel = self.id; "Shift playlist start for <yellow>{shift:.3}</> seconds");
            time_sec += shift;
        }

        if self.config.playlist.infinit
            && self.json_playlist.length.unwrap() < 86400.0
            && time_sec > self.json_playlist.length.unwrap() + self.start_sec
        {
<<<<<<< HEAD
            self.recalculate_begin(true).await
=======
            self.recalculate_begin(true);
>>>>>>> a01f57d3
        }

        for (i, item) in self.manager.current_list.lock().await.iter().enumerate() {
            if item.begin.unwrap() + item.out - item.seek > time_sec {
                self.manager.list_init.store(false, Ordering::SeqCst);
                self.manager.current_index.store(i, Ordering::SeqCst);

                break;
            }
        }
    }

    // Prepare init clip.
    async fn init_clip(&mut self) -> bool {
        trace!("init_clip");
        self.get_current_clip().await;
        let mut is_filler = false;

        if !self.manager.list_init.load(Ordering::SeqCst) {
            let time_sec = self.get_current_time();
            let index = self.manager.current_index.load(Ordering::SeqCst);
            let nodes = self.manager.current_list.lock().await;
            let last_index = nodes.len() - 1;

            // de-instance node to preserve original values in list
            let mut node_clone = nodes[index].clone();

            // Important! When no manual drop is happen here, lock is still active in handle_list_init
            drop(nodes);

            trace!("Clip from init: {}", node_clone.source);

            node_clone.seek += time_sec
                - (node_clone.begin.unwrap() - self.manager.channel.lock().await.time_shift);

            self.last_next_ad(&mut node_clone).await;

            self.manager.current_index.fetch_add(1, Ordering::SeqCst);

            self.current_node =
                handle_list_init(&self.config, node_clone, &self.manager, last_index).await;

            if self
                .current_node
                .source
                .contains(&self.config.channel.storage.to_string_lossy().to_string())
                || self.current_node.source.contains("color=c=#121212")
            {
                is_filler = true;
            }
        }

        is_filler
    }

    async fn fill_end(&mut self, total_delta: f64) {
        // Fill end from playlist
        let index = self.manager.current_index.load(Ordering::SeqCst);
        let mut media = Media::new(index, "", false);
        media.begin = Some(time_in_seconds());
        media.duration = total_delta;
        media.out = total_delta;

        self.last_next_ad(&mut media).await;

        self.current_node = gen_source(&self.config, media, &self.manager, 0).await;

        self.manager
            .current_list
            .lock()
            .await
            .push(self.current_node.clone());

        self.current_node.last_ad = self.last_node_ad;
        self.current_node
            .add_filter(&self.config, &self.manager.filter_chain)
            .await;

        self.manager.current_index.fetch_add(1, Ordering::SeqCst);
    }

    async fn recalculate_begin(&mut self, extend: bool) {
        debug!(target: Target::file_mail(), channel = self.id; "Infinit playlist reaches end, recalculate clip begins. Extend: <yellow>{extend}</>");

        let mut time_sec = time_in_seconds();

        if extend {
            // Calculate the elapsed time since the playlist start
            let elapsed_sec = if time_sec >= self.start_sec {
                time_sec - self.start_sec
            } else {
                time_sec + 86400.0 - self.start_sec
            };

            // Time passed within the current playlist loop
            let time_in_current_loop = elapsed_sec % self.json_playlist.length.unwrap();

            // Adjust the start time so that the playlist starts at the correct point in time
            time_sec -= time_in_current_loop;
        }

        self.json_playlist.start_sec = Some(time_sec);
        set_defaults(&mut self.json_playlist);
        self.manager
            .current_list
            .lock()
            .await
            .clone_from(&self.json_playlist.program);
    }
}

/// Build the playlist iterator
impl async_iterator::Iterator for CurrentProgram {
    type Item = Media;

    async fn next(&mut self) -> Option<Self::Item> {
        self.last_json_path.clone_from(&self.json_playlist.path);
        self.last_node_ad = self.current_node.last_ad;
        self.check_for_playlist(self.manager.list_init.load(Ordering::SeqCst))
            .await;

        if self.manager.list_init.load(Ordering::SeqCst) {
            trace!("Init playlist, from next iterator");
<<<<<<< HEAD
            let mut init_clip_is_filler = false;

            if self.json_playlist.path.is_some() {
                init_clip_is_filler = self.init_clip().await;
            }
=======
            let init_clip_is_filler = if self.json_playlist.path.is_none() {
                false
            } else {
                self.init_clip()
            };
>>>>>>> a01f57d3

            if self.manager.list_init.load(Ordering::SeqCst) && !init_clip_is_filler {
                // On init load, playlist could be not long enough, or clips are not found
                // so we fill the gap with a dummy.
                trace!("Init clip is no filler");

                let mut current_time = time_in_seconds();
                let (_, total_delta) = get_delta(&self.config, &current_time);

                if self.start_sec > current_time {
                    current_time += self.length_sec + 1.0;
                }

                let mut last_index = 0;
                let length = self.manager.current_list.lock().await.len();

                if length > 0 {
                    last_index = length - 1;
                }

                let mut media = Media::new(length, "", false);
                media.begin = Some(current_time);
                media.duration = total_delta;
                media.out = total_delta;

                self.last_next_ad(&mut media).await;

                self.current_node =
                    gen_source(&self.config, media, &self.manager, last_index).await;
            }
<<<<<<< HEAD

            return Some(self.current_node.clone());
        }

        if self.manager.current_index.load(Ordering::SeqCst)
            < self.manager.current_list.lock().await.len()
=======
        } else if self.manager.current_index.load(Ordering::SeqCst)
            < self.manager.current_list.lock().unwrap().len()
>>>>>>> a01f57d3
        {
            // get next clip from current playlist

            let mut is_last = false;
            let index = self.manager.current_index.load(Ordering::SeqCst);
            let node_list = self.manager.current_list.lock().await;
            let mut node = node_list[index].clone();
            let last_index = node_list.len() - 1;

            drop(node_list);

            if index == last_index {
                is_last = true;
            }

            self.last_next_ad(&mut node).await;

            self.current_node =
                timed_source(node, &self.config, is_last, &self.manager, last_index).await;

            self.manager.current_index.fetch_add(1, Ordering::SeqCst);
        } else {
            let (_, total_delta) = get_delta(&self.config, &self.start_sec);

            if !self.config.playlist.infinit
                && self.last_json_path == self.json_playlist.path
                && total_delta.abs() > 1.0
            {
                // Playlist is to early finish,
                // and if we have to fill it with a placeholder.
                trace!("Total delta on list end: {total_delta}");

                self.fill_end(total_delta).await;

                return Some(self.current_node.clone());
            }
            // Get first clip from next playlist.

            let c_list = self.manager.current_list.lock().await;
            let mut first_node = c_list[0].clone();

            drop(c_list);

            if self.config.playlist.infinit {
<<<<<<< HEAD
                self.recalculate_begin(false).await
=======
                self.recalculate_begin(false);
>>>>>>> a01f57d3
            }

            self.manager.current_index.store(0, Ordering::SeqCst);
            self.last_next_ad(&mut first_node).await;
            first_node.last_ad = self.last_node_ad;

            self.current_node = gen_source(&self.config, first_node, &self.manager, 0).await;

            self.manager.current_index.store(1, Ordering::SeqCst);
        }

        Some(self.current_node.clone())
    }
}

/// Prepare input clip:
///
/// - check begin and length from clip
/// - return clip only if we are in 24 hours time range
async fn timed_source(
    node: Media,
    config: &PlayoutConfig,
    last: bool,
    manager: &ChannelManager,
    last_index: usize,
) -> Media {
    let id = config.general.channel_id;
    let time_shift = manager.channel.lock().await.time_shift;
    let current_date = manager.current_date.lock().await.clone();
    let last_date = manager.channel.lock().await.last_date.clone();
    let (delta, total_delta) = get_delta(config, &node.begin.unwrap());
    let mut shifted_delta = delta;
    let mut new_node = node.clone();
    new_node.skip = true;

    trace!(
        "Node - begin: {} | source: {}",
        node.begin.unwrap(),
        node.source
    );
    trace!(
        "timed source is last: {last} | current_date: {current_date} | last_date: {last_date:?} | time_shift: {time_shift}"
    );

    if config.playlist.length.contains(':') {
        if Some(current_date) == last_date && time_shift != 0.0 {
            shifted_delta = delta - time_shift;

            debug!(target: Target::file_mail(), channel = id; "Delta: <yellow>{shifted_delta:.3}</>, shifted: <yellow>{delta:.3}</>");
        } else {
            debug!(target: Target::file_mail(), channel = id; "Delta: <yellow>{shifted_delta:.3}</>");
        }

        if config.general.stop_threshold > 0.0
            && shifted_delta.abs() > config.general.stop_threshold
        {
            // Handle summer/winter time changes.
            // It only checks if the time change is one hour backwards or forwards.
            // If this is enough, or if a real change needs to be checked, it needs to show production usage.
            if is_close(shifted_delta.abs(), 3600.0, config.general.stop_threshold) {
                warn!(
                    "A time change seemed to have occurred, apply time shift: <yellow>{shifted_delta:.3}</> seconds."
                );

                let db_pool = manager.db_pool.clone().unwrap();
                manager.channel.lock().await.time_shift = time_shift + shifted_delta;

                if let Err(e) =
                    tokio::runtime::Runtime::new()
                        .unwrap()
                        .block_on(handles::update_stat(
                            &db_pool,
                            id,
                            None,
                            time_shift + shifted_delta,
                        ))
                {
                    error!(target: Target::file_mail(), channel = id; "Unable to write status: {e}");
                };
            } else if manager.is_alive.load(Ordering::SeqCst) {
                error!(target: Target::file_mail(), channel = id; "Clip begin out of sync for <yellow>{delta:.3}</> seconds.");

                new_node.cmd = None;

                return new_node;
            }
        }
    }

    if (total_delta > node.out - node.seek && !last)
        || node.index.unwrap() < 2
        || !config.playlist.length.contains(':')
        || config.playlist.infinit
    {
        // when we are in the 24 hour range, get the clip
        new_node.skip = false;
        new_node = gen_source(config, node, manager, last_index).await;
    } else if total_delta <= 0.0 {
        info!(target: Target::file_mail(), channel = id; "Begin is over play time, skip: {}", node.source);
    } else if total_delta < node.duration - node.seek || last {
        new_node = handle_list_end(config, node, total_delta, manager, last_index).await;
    }

    new_node
}

async fn duplicate_for_seek_and_loop(node: &mut Media, current_list: &Arc<Mutex<Vec<Media>>>) {
    let mut nodes = current_list.lock().await;
    let index = node.index.unwrap_or_default();

    let mut node_duplicate = node.clone();
    node_duplicate.seek = 0.0;
    let orig_seek = node.seek;
    node.out = node.duration;

    if node.seek > node.duration {
        node.seek %= node.duration;

        node_duplicate.out = node_duplicate.out - orig_seek - (node.out - node.seek);
    } else {
        node_duplicate.out -= node_duplicate.duration;
    }

    if node.seek == node.out {
        node.seek = node_duplicate.seek;
        node.out = node_duplicate.out;
    } else if node_duplicate.out - node_duplicate.seek > 1.2 {
        node_duplicate.begin =
            Some(node_duplicate.begin.unwrap_or_default() + (node.out - node.seek));

        nodes.insert(index + 1, node_duplicate);

        for (i, item) in nodes.iter_mut().enumerate() {
            item.index = Some(i);
        }
    }
}

/// Generate the source CMD, or when clip not exist, get a dummy.
pub async fn gen_source(
    config: &PlayoutConfig,
    mut node: Media,
    manager: &ChannelManager,
    last_index: usize,
) -> Media {
    let node_index = node.index.unwrap_or_default();
    let duration = node.out - node.seek;

    if duration < 1.0 {
        warn!(
            target: Target::file_mail(), channel = config.general.channel_id;
            "Skip clip that is less then one second long (<yellow>{duration:.3}</>)."
        );

        // INFO:
        // This part has been changed twice, the last time in January 2024.
        // Better case is that it skips the short clip, especially when reloading a playlist,
        // it prevents the last clip from playing again for 1.2 seconds.
        // But the behavior needs to be observed for a longer time to be sure that it has no side effects.

        // duration = 1.2;

        // if node.seek > 1.0 {
        //     node.seek -= 1.2;
        // } else {
        //     node.out = 1.2;
        // }
        node.skip = true;
    }

    trace!("Clip new length: {duration}, duration: {}", node.duration);

    if node.probe.is_none() && !node.source.is_empty() {
        if let Err(e) = node.add_probe(true) {
            trace!("{e:?}");
        };
    } else {
        trace!("Node has a probe...");
    }

    // separate if condition, because of node.add_probe() in last condition
    if node.probe.is_some() {
        if node
            .source
            .rsplit_once('.')
            .map(|(_, e)| e.to_lowercase())
            .filter(|c| IMAGE_FORMAT.contains(&c.as_str()))
            .is_some()
        {
            node.cmd = Some(loop_image(config, &node));
        } else {
            if node.seek > 0.0 && node.out > node.duration {
                warn!(target: Target::file_mail(), channel = config.general.channel_id; "Clip loops and has seek value: duplicate clip to separate loop and seek.");
                duplicate_for_seek_and_loop(&mut node, &manager.current_list).await;
            }

            node.cmd = Some(seek_and_length(config, &mut node));
        }
    } else {
        trace!("clip index: {node_index} | last index: {last_index}");

        // Last index is the index from the last item from the node list.
        if node_index < last_index {
            error!(target: Target::file_mail(), channel = config.general.channel_id; "Source not found: <b><magenta>{}</></b>", node.source);
        }

        let mut fillers = vec![];

        match manager.filler_list.try_lock() {
            Ok(list) => fillers = list.to_vec(),
            Err(e) => {
                error!(target: Target::file_mail(), channel = config.general.channel_id; "Lock filler list error: {e}");
            }
        }

        // Set list_init to true, to stay in sync.
        manager.list_init.store(true, Ordering::SeqCst);

        if config.storage.filler_path.is_dir() && !fillers.is_empty() {
            let index = manager.filler_index.fetch_add(1, Ordering::SeqCst);
            let mut filler_media = fillers[index].clone();

            trace!("take filler: {}", filler_media.source);

            if index == fillers.len() - 1 {
                // reset index for next round
                manager.filler_index.store(0, Ordering::SeqCst);
            }

            if filler_media.probe.is_none() {
                if let Err(e) = filler_media.add_probe(false) {
                    error!(target: Target::file_mail(), channel = config.general.channel_id; "{e:?}");
                };
            }

            if filler_media.duration > duration {
                filler_media.out = duration;
            }

            node.source = filler_media.source;
            node.seek = 0.0;
            node.out = filler_media.out;
            node.duration = filler_media.duration;
            node.cmd = Some(loop_filler(config, &node));
            node.probe = filler_media.probe;
        } else {
            match MediaProbe::new(&config.storage.filler_path.to_string_lossy()) {
                Ok(probe) => {
                    if config
                        .storage
                        .filler_path
                        .to_string_lossy()
                        .to_string()
                        .rsplit_once('.')
                        .map(|(_, e)| e.to_lowercase())
                        .filter(|c| IMAGE_FORMAT.contains(&c.as_str()))
                        .is_some()
                    {
                        node.source = config
                            .storage
                            .filler_path
                            .clone()
                            .to_string_lossy()
                            .to_string();
                        node.cmd = Some(loop_image(config, &node));
                        node.probe = Some(probe);
                    } else if let Some(filler_duration) = probe
                        .clone()
                        .format
                        .duration
                        .and_then(|d| d.parse::<f64>().ok())
                    {
                        // Create placeholder from config filler.
                        let filler_out = filler_duration.min(duration);

                        node.source = config
                            .storage
                            .filler_path
                            .clone()
                            .to_string_lossy()
                            .to_string();
                        node.seek = 0.0;
                        node.out = filler_out;
                        node.duration = filler_duration;
                        node.cmd = Some(loop_filler(config, &node));
                        node.probe = Some(probe);
                    } else {
                        // Create colored placeholder.
                        let (source, cmd) = gen_dummy(config, duration);
                        node.source = source;
                        node.cmd = Some(cmd);
                    }
                }
                Err(e) => {
                    // Create colored placeholder.
                    error!(target: Target::file_mail(), channel = config.general.channel_id; "Filler error: {e}");

                    let mut dummy_duration = 60.0;

                    if dummy_duration > duration {
                        dummy_duration = duration;
                    }

                    let (source, cmd) = gen_dummy(config, dummy_duration);
                    node.seek = 0.0;
                    node.out = dummy_duration;
                    node.duration = dummy_duration;
                    node.source = source;
                    node.cmd = Some(cmd);
                }
            }
        }

        warn!(
            target: Target::file_mail(), channel = config.general.channel_id;
            "Generate filler with <yellow>{:.2}</> seconds length!",
            node.out
        );
    }

    node.add_filter(config, &manager.filter_chain.clone()).await;

    trace!(
        "return gen_source: {}, seek: {}, out: {}",
        node.source,
        node.seek,
        node.out,
    );

    node
}

/// Handle init clip, but this clip can be the last one in playlist,
/// this we have to figure out and calculate the right length.
async fn handle_list_init(
    config: &PlayoutConfig,
    mut node: Media,
    manager: &ChannelManager,
    last_index: usize,
) -> Media {
    debug!(target: Target::file_mail(), channel = config.general.channel_id; "Playlist init");
    let (_, total_delta) = get_delta(config, &node.begin.unwrap());

    if !config.playlist.infinit && node.out - node.seek > total_delta {
        node.out = total_delta + node.seek;
    }

    gen_source(config, node, manager, last_index).await
}

/// when we come to last clip in playlist,
/// or when we reached total playtime,
/// we end up here
async fn handle_list_end(
    config: &PlayoutConfig,
    mut node: Media,
    total_delta: f64,
    manager: &ChannelManager,
    last_index: usize,
) -> Media {
    debug!(target: Target::file_mail(), channel = config.general.channel_id; "Handle last clip from day");

    let out = if node.seek > 0.0 {
        node.seek + total_delta
    } else {
        if node.duration > total_delta {
            warn!(target: Target::file_mail(), channel = config.general.channel_id; "Adjust clip duration to: <yellow>{total_delta:.2}</>");
        }

        total_delta
    };

    if (node.duration > total_delta || node.out > total_delta)
        && (node.duration - node.seek >= total_delta || node.out - node.seek >= total_delta)
        && total_delta > 1.0
    {
        node.out = out;
    } else if total_delta > node.duration {
        warn!(target: Target::file_mail(), channel = config.general.channel_id; "Playlist is not long enough: <yellow>{total_delta:.2}</> seconds needed");
    }

    node.skip = false;

    gen_source(config, node, manager, last_index).await
}<|MERGE_RESOLUTION|>--- conflicted
+++ resolved
@@ -196,11 +196,7 @@
                 .clone_from(&self.json_playlist.program);
             self.manager.current_index.store(0, Ordering::SeqCst);
         } else {
-<<<<<<< HEAD
-            self.load_or_update_playlist(seek).await
-=======
-            self.load_or_update_playlist(seek);
->>>>>>> a01f57d3
+            self.load_or_update_playlist(seek).await;
         }
 
         next
@@ -273,11 +269,7 @@
             && self.json_playlist.length.unwrap() < 86400.0
             && time_sec > self.json_playlist.length.unwrap() + self.start_sec
         {
-<<<<<<< HEAD
-            self.recalculate_begin(true).await
-=======
-            self.recalculate_begin(true);
->>>>>>> a01f57d3
+            self.recalculate_begin(true).await;
         }
 
         for (i, item) in self.manager.current_list.lock().await.iter().enumerate() {
@@ -401,19 +393,10 @@
 
         if self.manager.list_init.load(Ordering::SeqCst) {
             trace!("Init playlist, from next iterator");
-<<<<<<< HEAD
-            let mut init_clip_is_filler = false;
-
-            if self.json_playlist.path.is_some() {
-                init_clip_is_filler = self.init_clip().await;
-            }
-=======
-            let init_clip_is_filler = if self.json_playlist.path.is_none() {
-                false
-            } else {
-                self.init_clip()
+            let init_clip_is_filler = match self.json_playlist.path {
+                None => false,
+                Some(_) => self.init_clip().await,
             };
->>>>>>> a01f57d3
 
             if self.manager.list_init.load(Ordering::SeqCst) && !init_clip_is_filler {
                 // On init load, playlist could be not long enough, or clips are not found
@@ -444,17 +427,8 @@
                 self.current_node =
                     gen_source(&self.config, media, &self.manager, last_index).await;
             }
-<<<<<<< HEAD
-
-            return Some(self.current_node.clone());
-        }
-
-        if self.manager.current_index.load(Ordering::SeqCst)
+        } else if self.manager.current_index.load(Ordering::SeqCst)
             < self.manager.current_list.lock().await.len()
-=======
-        } else if self.manager.current_index.load(Ordering::SeqCst)
-            < self.manager.current_list.lock().unwrap().len()
->>>>>>> a01f57d3
         {
             // get next clip from current playlist
 
@@ -499,11 +473,7 @@
             drop(c_list);
 
             if self.config.playlist.infinit {
-<<<<<<< HEAD
-                self.recalculate_begin(false).await
-=======
-                self.recalculate_begin(false);
->>>>>>> a01f57d3
+                self.recalculate_begin(false).await;
             }
 
             self.manager.current_index.store(0, Ordering::SeqCst);
