--- conflicted
+++ resolved
@@ -10,7 +10,6 @@
         folderList: {} as FolderObject,
         folderCrumbs: [] as Crumb[],
         isLoading: false,
-        notExist: useNuxtApp().$i18n.t('media.notExists'),
     }),
 
     getters: {},
@@ -37,11 +36,7 @@
                     if (response.status === 200) {
                         return response.json()
                     } else {
-<<<<<<< HEAD
-                        indexStore.msgAlert('error', this.notExist, 3)
-=======
                         indexStore.msgAlert('error', useNuxtApp().$i18n.t('media.notExists'), 3)
->>>>>>> 8932741e
 
                         return {
                             source: '',
